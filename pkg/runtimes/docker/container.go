--- conflicted
+++ resolved
@@ -192,21 +192,6 @@
 	}
 	defer docker.Close()
 
-<<<<<<< HEAD
-	if err = pullImage(ctx, docker, image); err != nil {
-		return -1, err
-	}
-
-	resp, err := docker.ContainerCreate(ctx, &container.Config{
-		Image:      image,
-		Cmd:        cmd,
-		Tty:        false,
-		Entrypoint: []string{},
-	}, nil, nil, nil, "")
-	if err != nil {
-		l.Log().Errorf("Failed to create container from image %s with cmd %s", image, cmd)
-		return -1, err
-=======
 	// create container
 	var resp container.ContainerCreateCreatedBody
 	for {
@@ -228,7 +213,6 @@
 			return -1, err
 		}
 		break
->>>>>>> db342a8c (fix: when checking for folder existence in container, only pull the)
 	}
 
 	if err = startContainer(ctx, resp.ID); err != nil {
