/*
Copyright © 2020 The k3d Author(s)

Permission is hereby granted, free of charge, to any person obtaining a copy
of this software and associated documentation files (the "Software"), to deal
in the Software without restriction, including without limitation the rights
to use, copy, modify, merge, publish, distribute, sublicense, and/or sell
copies of the Software, and to permit persons to whom the Software is
furnished to do so, subject to the following conditions:

The above copyright notice and this permission notice shall be included in
all copies or substantial portions of the Software.

THE SOFTWARE IS PROVIDED "AS IS", WITHOUT WARRANTY OF ANY KIND, EXPRESS OR
IMPLIED, INCLUDING BUT NOT LIMITED TO THE WARRANTIES OF MERCHANTABILITY,
FITNESS FOR A PARTICULAR PURPOSE AND NONINFRINGEMENT. IN NO EVENT SHALL THE
AUTHORS OR COPYRIGHT HOLDERS BE LIABLE FOR ANY CLAIM, DAMAGES OR OTHER
LIABILITY, WHETHER IN AN ACTION OF CONTRACT, TORT OR OTHERWISE, ARISING FROM,
OUT OF OR IN CONNECTION WITH THE SOFTWARE OR THE USE OR OTHER DEALINGS IN
THE SOFTWARE.
*/

package docker

import (
	"context"
	"fmt"
	"io"
	"io/ioutil"
	"time"

	"github.com/docker/docker/api/types"
	"github.com/docker/docker/api/types/filters"
	"github.com/docker/docker/client"
	k3d "github.com/rancher/k3d/pkg/types"
	log "github.com/sirupsen/logrus"
)

// CreateNode creates a new container
func (d Docker) CreateNode(ctx context.Context, node *k3d.Node) error {

	// translate node spec to docker container specs
	dockerNode, err := TranslateNodeToContainer(node)
	if err != nil {
		log.Errorln("Failed to translate k3d node specification to docker container specifications")
		return err
	}

	// create node
	if err := createContainer(ctx, dockerNode, node.Name); err != nil {
		log.Errorln("Failed to create k3d node")
		return err
	}

	return nil
}

// DeleteNode deletes a node
<<<<<<< HEAD
func (d Docker) DeleteNode(ctx context.Context, nodeSpec *k3d.Node) error {
	log.Debugln("docker.DeleteNode...")
	return removeContainer(ctx, nodeSpec.Name)
=======
func (d Docker) DeleteNode(nodeSpec *k3d.Node) error {
	return removeContainer(nodeSpec.Name)
>>>>>>> c531a7b4
}

// GetNodesByLabel returns a list of existing nodes
func (d Docker) GetNodesByLabel(ctx context.Context, labels map[string]string) ([]*k3d.Node, error) {

	// (0) get containers
	containers, err := getContainersByLabel(ctx, labels)
	if err != nil {
		return nil, err
	}

	// (1) convert them to node structs
	nodes := []*k3d.Node{}
	for _, container := range containers {
		node, err := TranslateContainerToNode(&container)
		if err != nil {
			return nil, err
		}
		nodes = append(nodes, node)
	}

	return nodes, nil

}

// StartNode starts an existing node
func (d Docker) StartNode(ctx context.Context, node *k3d.Node) error {
	// (0) create docker client
	docker, err := client.NewClientWithOpts(client.FromEnv, client.WithAPIVersionNegotiation())
	if err != nil {
		return fmt.Errorf("Failed to create docker client. %+v", err)
	}
	defer docker.Close()

	// get container which represents the node
	nodeContainer, err := getNodeContainer(ctx, node)
	if err != nil {
		log.Errorf("Failed to get container for node '%s'", node.Name)
		return err
	}

	// check if the container is actually managed by
	if v, ok := nodeContainer.Labels["app"]; !ok || v != "k3d" {
		return fmt.Errorf("Failed to determine if container '%s' is managed by k3d (needs label 'app=k3d')", nodeContainer.ID)
	}

	// actually start the container
	log.Infof("Starting Node '%s'", node.Name)
	if err := docker.ContainerStart(ctx, nodeContainer.ID, types.ContainerStartOptions{}); err != nil {
		return err
	}

	return nil
}

// StopNode stops an existing node
func (d Docker) StopNode(ctx context.Context, node *k3d.Node) error {
	// (0) create docker client
	docker, err := client.NewClientWithOpts(client.FromEnv, client.WithAPIVersionNegotiation())
	if err != nil {
		return fmt.Errorf("Failed to create docker client. %+v", err)
	}
	defer docker.Close()

	// get container which represents the node
	nodeContainer, err := getNodeContainer(ctx, node)
	if err != nil {
		log.Errorf("Failed to get container for node '%s'", node.Name)
		return err
	}

	// check if the container is actually managed by
	if v, ok := nodeContainer.Labels["app"]; !ok || v != "k3d" {
		return fmt.Errorf("Failed to determine if container '%s' is managed by k3d (needs label 'app=k3d')", nodeContainer.ID)
	}

	// actually stop the container
	if err := docker.ContainerStop(ctx, nodeContainer.ID, nil); err != nil {
		return err
	}

	return nil
}

func getContainersByLabel(ctx context.Context, labels map[string]string) ([]types.Container, error) {
	// (0) create docker client
	docker, err := client.NewClientWithOpts(client.FromEnv, client.WithAPIVersionNegotiation())
	if err != nil {
		return nil, fmt.Errorf("Failed to create docker client. %+v", err)
	}
	defer docker.Close()

	// (1) list containers which have the default k3d labels attached
	filters := filters.NewArgs()
	for k, v := range k3d.DefaultObjectLabels {
		filters.Add("label", fmt.Sprintf("%s=%s", k, v))
	}
	for k, v := range labels {
		filters.Add("label", fmt.Sprintf("%s=%s", k, v))
	}

	containers, err := docker.ContainerList(ctx, types.ContainerListOptions{
		Filters: filters,
		All:     true,
	})
	if err != nil {
		log.Errorln("Failed to list containers")
		return nil, err
	}

	return containers, nil
}

// getContainer details returns the containerjson with more details
func getContainerDetails(ctx context.Context, containerID string) (types.ContainerJSON, error) {
	// (0) create docker client
	docker, err := client.NewClientWithOpts(client.FromEnv, client.WithAPIVersionNegotiation())
	if err != nil {
		return types.ContainerJSON{}, fmt.Errorf("Failed to create docker client. %+v", err)
	}
	defer docker.Close()

	containerDetails, err := docker.ContainerInspect(ctx, containerID)
	if err != nil {
		log.Errorln("Failed to get details for container '%s'", containerID)
		return types.ContainerJSON{}, err
	}

	return containerDetails, nil

}

// GetNode tries to get a node container by its name
func (d Docker) GetNode(ctx context.Context, node *k3d.Node) (*k3d.Node, error) {
	container, err := getNodeContainer(ctx, node)
	if err != nil {
		log.Errorf("Failed to get container for node '%s'", node.Name)
		return nil, err
	}

	containerDetails, err := getContainerDetails(ctx, container.ID)
	if err != nil {
		return nil, err
	}

	node, err = TranslateContainerDetailsToNode(containerDetails)
	if err != nil {
		log.Errorf("Failed to translate container details for node '%s' to node object", node.Name)
		return nil, err
	}

	return node, nil

}

// GetNodeLogs returns the logs from a given node
func (d Docker) GetNodeLogs(ctx context.Context, node *k3d.Node) (io.ReadCloser, error) {
	// get the container for the given node
	container, err := getNodeContainer(ctx, node)
	if err != nil {
		return nil, err
	}

	// create docker client
	docker, err := client.NewClientWithOpts(client.FromEnv, client.WithAPIVersionNegotiation())
	if err != nil {
		log.Errorln("Failed to create docker client")
		return nil, err
	}
	defer docker.Close()

	containerInspectResponse, err := docker.ContainerInspect(ctx, container.ID)
	if err != nil {
		log.Errorf("Failed to inspect container '%s'", container.ID)
		return nil, err
	}

	if !containerInspectResponse.ContainerJSONBase.State.Running {
		return nil, fmt.Errorf("Node '%s' (container '%s') not running", node.Name, containerInspectResponse.ID)
	}

	logreader, err := docker.ContainerLogs(ctx, container.ID, types.ContainerLogsOptions{ShowStdout: true, ShowStderr: true})
	if err != nil {
		log.Errorf("Failed to get logs from node '%s' (container '%s')", node.Name, container.ID)
		return nil, err
	}

	return logreader, nil
}

// ExecInNode execs a command inside a node
func (d Docker) ExecInNode(ctx context.Context, node *k3d.Node, cmd []string) error {

	log.Debugf("Executing command '%+v' in node '%s'", cmd, node.Name)

	// get the container for the given node
	container, err := getNodeContainer(ctx, node)
	if err != nil {
		return err
	}

	// create docker client
	docker, err := client.NewClientWithOpts(client.FromEnv, client.WithAPIVersionNegotiation())
	if err != nil {
		log.Errorln("Failed to create docker client")
		return err
	}
	defer docker.Close()

	// exec
	exec, err := docker.ContainerExecCreate(ctx, container.ID, types.ExecConfig{
		Privileged:   true,
		Tty:          true,
		AttachStderr: true,
		AttachStdout: true,
		Cmd:          cmd,
	})
	if err != nil {
		log.Errorf("Failed to create exec config for node '%s'", node.Name)
		return err
	}

	execConnection, err := docker.ContainerExecAttach(ctx, exec.ID, types.ExecStartCheck{
		Tty: true,
	})
	if err != nil {
		log.Errorf("Failed to connect to exec process in node '%s'", node.Name)
		return err
	}
	defer execConnection.Close()

	if err := docker.ContainerExecStart(ctx, exec.ID, types.ExecStartCheck{Tty: true}); err != nil {
		log.Errorf("Failed to start exec process in node '%s'", node.Name)
		return err
	}

	for {
		// get info about exec process inside container
		execInfo, err := docker.ContainerExecInspect(ctx, exec.ID)
		if err != nil {
			log.Errorln("Failed to inspect exec process in node '%s'", node.Name)
			return err
		}

		// if still running, continue loop
		if execInfo.Running {
			log.Debugf("Exec process '%+v' still running in node '%s'.. sleeping for 1 second...", cmd, node.Name)
			time.Sleep(1 * time.Second)
			continue
		}

		// check exitcode
		if execInfo.ExitCode == 0 { // success
			log.Debugf("Exec process in node '%s' exited with '0'", node.Name)
			break
		}

		if execInfo.ExitCode != 0 { // failed

			logs, err := ioutil.ReadAll(execConnection.Reader)
			if err != nil {
				log.Errorln("Failed to get logs from node '%s'", node.Name)
				return err
			}

			return fmt.Errorf("Logs from failed access process:\n%s", string(logs))
		}

	}

	return nil
}<|MERGE_RESOLUTION|>--- conflicted
+++ resolved
@@ -56,14 +56,8 @@
 }
 
 // DeleteNode deletes a node
-<<<<<<< HEAD
 func (d Docker) DeleteNode(ctx context.Context, nodeSpec *k3d.Node) error {
-	log.Debugln("docker.DeleteNode...")
 	return removeContainer(ctx, nodeSpec.Name)
-=======
-func (d Docker) DeleteNode(nodeSpec *k3d.Node) error {
-	return removeContainer(nodeSpec.Name)
->>>>>>> c531a7b4
 }
 
 // GetNodesByLabel returns a list of existing nodes
