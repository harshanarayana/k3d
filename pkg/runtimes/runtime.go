--- conflicted
+++ resolved
@@ -43,7 +43,6 @@
 
 // Runtime defines an interface that can be implemented for various container runtime environments (docker, containerd, etc.)
 type Runtime interface {
-<<<<<<< HEAD
 	CreateNode(context.Context, *k3d.Node) error
 	DeleteNode(context.Context, *k3d.Node) error
 	GetNodesByLabel(context.Context, map[string]string) ([]*k3d.Node, error)
@@ -55,28 +54,10 @@
 	StopNode(context.Context, *k3d.Node) error
 	CreateVolume(context.Context, string, map[string]string) error
 	DeleteVolume(context.Context, string) error
-=======
-	CreateNode(*k3d.Node) error
-	DeleteNode(*k3d.Node) error
-	GetNodesByLabel(map[string]string) ([]*k3d.Node, error)
-	GetNode(*k3d.Node) (*k3d.Node, error)
-	CreateNetworkIfNotPresent(name string) (string, bool, error) // @return NETWORK_NAME, EXISTS, ERROR
-	GetKubeconfig(*k3d.Node) (io.ReadCloser, error)
-	DeleteNetwork(ID string) error
-	StartNode(*k3d.Node) error
-	StopNode(*k3d.Node) error
-	CreateVolume(string, map[string]string) error
-	DeleteVolume(string) error
 	GetVolume(string) (string, error)
->>>>>>> 637c48e6
 	GetRuntimePath() string // returns e.g. '/var/run/docker.sock' for a default docker setup
 	ExecInNode(context.Context, *k3d.Node, []string) error
-	// DeleteContainer() error
-<<<<<<< HEAD
-	GetNodeLogs(context.Context, *k3d.Node) (io.ReadCloser, error)
-=======
-	GetNodeLogs(*k3d.Node, time.Time) (io.ReadCloser, error)
->>>>>>> 637c48e6
+	GetNodeLogs(context.Context, *k3d.Node, time.Time) (io.ReadCloser, error)
 }
 
 // GetRuntime checks, if a given name is represented by an implemented k3d runtime and returns it
