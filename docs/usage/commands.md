# Command Tree

```bash
k3d
  --verbose  # enable verbose (debug) logging (default: false)
  --version  # show k3d and k3s version
  -h, --help  # show help text
  version  # show k3d and k3s version
  help [COMMAND]  # show help text for any command
  completion [bash | zsh | (psh | powershell)]  # generate completion scripts for common shells
  cluster [CLUSTERNAME]  # default cluster name is 'k3s-default'
    create
      -a, --api-port  # specify the port on which the cluster will be accessible (e.g. via kubectl)
      -i, --image  # specify which k3s image should be used for the nodes
      --k3s-agent-arg  # add additional arguments to the k3s agent (see https://rancher.com/docs/k3s/latest/en/installation/install-options/agent-config/#k3s-agent-cli-help)
      --k3s-server-arg  # add additional arguments to the k3s server (see https://rancher.com/docs/k3s/latest/en/installation/install-options/server-config/#k3s-server-cli-help)
      -m, --masters  # specify how many master nodes you want to create
      --network  # specify a network you want to connect to
      --no-image-volume  # disable the creation of a volume for storing images (used for the 'k3d load image' command)
      -p, --port  # add some more port mappings
      --token  # specify a cluster token (default: auto-generated)
      --timeout  # specify a timeout, after which the cluster creation will be interrupted and changes rolled back
      --update-default-kubeconfig  # enable the automated update of the default kubeconfig with the details of the newly created cluster (also sets '--wait=true')
      --switch-context  # (implies --update-default-kubeconfig) automatically sets the current-context of your default kubeconfig to the new cluster's context
      -v, --volume  # specify additional bind-mounts
      --wait  # enable waiting for all master nodes to be ready before returning
      -w, --workers  # specify how many worker nodes you want to create
    start CLUSTERNAME  # start a (stopped) cluster
      -a, --all  # start all clusters
      --wait  # wait for all masters and master-loadbalancer to be up before returning
      --timeout  # maximum waiting time for '--wait' before canceling/returning
    stop CLUSTERNAME  # stop a cluster
      -a, --all  # stop all clusters
    delete CLUSTERNAME  # delete an existing cluster
      -a, --all  # delete all existing clusters
    list [CLUSTERNAME [CLUSTERNAME ...]]
      --no-headers  # do not print headers
      --token  # show column with cluster tokens
  node
    create NODENAME  # Create new nodes (and add them to existing clusters)
      -c, --cluster  # specify the cluster that the node shall connect to
      -i, --image  # specify which k3s image should be used for the node(s)
          --replicas  # specify how many replicas you want to create with this spec
          --role  # specify the node role
      --wait  # wait for the node to be up and running before returning
      --timeout # specify a timeout duration, after which the node creation will be interrupted, if not done yet
    start NODENAME  # start a (stopped) node
    stop NODENAME # stop a node
    delete NODENAME  # delete an existing node
      -a, --all  # delete all existing nodes
    list NODENAME
      --no-headers  # do not print headers
  kubeconfig
    get (CLUSTERNAME [CLUSTERNAME ...] | --all) # get kubeconfig from cluster(s) and save it into a file in $HOME/.k3d
      -a, --all  # get kubeconfigs from all clusters
    merge (CLUSTERNAME [CLUSTERNAME ...] | --all)  # get kubeconfig from cluster(s) and merge it/them into an existing kubeconfig
      -a, --all  # get kubeconfigs from all clusters
          --output  # specify the output file where the kubeconfig should be written to
          --overwrite  # [Careful!] forcefully overwrite the output file, ignoring existing contents
      -s, --switch-context  # switch current-context in kubeconfig to the new context
      -u, --update  # update conflicting fields in existing kubeconfig (default: true)
<<<<<<< HEAD
  image
    import [IMAGE | ARCHIVE [IMAGE | ARCHIVE ...]]  # Load one or more images from the local runtime environment or tar-archives into k3d clusters
=======
      -d, --merge-default-kubeconfig  # update the default kubeconfig (usually $KUBECONFIG or $HOME/.kube/config)
  load
    image  [IMAGE | ARCHIVE [IMAGE | ARCHIVE ...]]  # Load one or more images from the local runtime environment or tar-archives into k3d clusters
>>>>>>> d7199d7b
      -c, --cluster  # clusters to load the image into
      -k, --keep-tarball  # do not delete the image tarball from the shared volume after completion
```<|MERGE_RESOLUTION|>--- conflicted
+++ resolved
@@ -59,14 +59,9 @@
           --overwrite  # [Careful!] forcefully overwrite the output file, ignoring existing contents
       -s, --switch-context  # switch current-context in kubeconfig to the new context
       -u, --update  # update conflicting fields in existing kubeconfig (default: true)
-<<<<<<< HEAD
+      -d, --merge-default-kubeconfig  # update the default kubeconfig (usually $KUBECONFIG or $HOME/.kube/config)
   image
     import [IMAGE | ARCHIVE [IMAGE | ARCHIVE ...]]  # Load one or more images from the local runtime environment or tar-archives into k3d clusters
-=======
-      -d, --merge-default-kubeconfig  # update the default kubeconfig (usually $KUBECONFIG or $HOME/.kube/config)
-  load
-    image  [IMAGE | ARCHIVE [IMAGE | ARCHIVE ...]]  # Load one or more images from the local runtime environment or tar-archives into k3d clusters
->>>>>>> d7199d7b
       -c, --cluster  # clusters to load the image into
       -k, --keep-tarball  # do not delete the image tarball from the shared volume after completion
 ```