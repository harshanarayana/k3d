# Changelog

<<<<<<< HEAD
## v5.0.0

### Breaking Changes

- new syntax for nodefilters
  - dropped the usage of square brackets `[]` for indexing, as it caused problems with some shells trying to interpret them
  - new syntax: `@identifier[:index][:opt]` (see <https://github.com/rancher/k3d/discussions/652>)
    - example for a port-mapping: `--port 8080:80@server:0:proxy`
      - identifier = `server`, index = `0`, opt = `proxy`
      - `opt` is an extra optional argument used for different purposes depending on the flag
        - currently, only the `--port` flag has `opt`s, namely `proxy` and `direct` (see other breaking change)
- port-mapping now go via the loadbalancer (serverlb) by default
  - the `--port` flag has the `proxy` opt (see new nodefilter syntax above) set by default
  - to leverage the old behavior of direct port-mappings, use the `direct` opt on the port flag
  - the nodefilter `loadbalancer` will now do the same as `servers:*;agents:*` (proxied via the loadbalancer)

### Fixes

- cleaned up and properly sorted the sanitization of existing resources used to create new nodes (#638)

### Features & Enhancements

- new command: `k3d node edit` to edit existing nodes (#615)
  - currently only allows `k3d node edit NODE --port-add HOSTPORT:CONTAINERPORT` for the serverlb/loadbalancer to add new ports
  - pkg: new `NodeEdit` function
- new (hidden) command: `k3d debug` with some options for debugging k3d resources (#638)
  - e.g. `k3d debug loadbalancer get-config` to get the current loadbalancer configuration
- loadbalancer / k3d-proxy (#638)
  - updated fork of `confd` to make usage of the file backend including a file watcher for auto-reloads
    - this also checks the config before applying it, so the lb doesn't crash on a faulty config
  - updating the loadbalancer writes the new config file and also checks if everything's going fine afterwards
- helper images can now be set explicitly via environment variables: `K3D_IMAGE_LOADBALANCER` & `K3D_IMAGE_TOOLS` (#638)
- concurrently add new nodes to an existing cluster (remove some dumb code) (#640)
  - `--wait` is now the default for `k3d node create`
- normalized flag usage for k3s and runtime (#598, @ejose19)
  - rename `k3d cluster create --label` to `k3d cluster create --runtime-label` (as it's labelling the node on runtime level, e.g. docker)
    - config option moved to `options.runtime.labels`
  - add `k3d cluster create --k3s-node-label` to add Kubernetes node labels via k3s flag (#584, @developer-guy, @ejose, @dentrax)
    - new config option `options.k3s.nodeLabels`
  - the same for `k3d node create`
- improved config file handling (#605)
  - new version `v1alpha3`
    - warning when using outdated version
    - validation dynamically based on provided config apiVersion
    - new default for `k3d config init`
  - new command `k3d config migrate INPUT [OUTPUT]` to migrate config files between versions
    - currently supported migration `v1alpha2` -> `v1alpha3`
  - pkg: new `Config` interface type to support new generic `FromViper` config file parsing
- changed flags `--k3s-server-arg` & `--k3s-agent-arg` into `--k3s-arg` with nodefilter support (#605)
  - new config path `options.k3s.extraArgs`
- config file: environment variables (`$VAR`, `${VAR}` will be expanded unconditionally) (#643)
- docker context support (#601, @developer-guy & #674)

### Misc

- tests/e2e: timeouts everywhere to avoid killing DroneCI (#638)
- logs: really final output when creating/deleting nodes (so far, we were not outputting a final success message and the process was still doing stuff) (#640)
- tests/e2e: add tests for v1alpha2 to v1alpha3 migration
- docs: use v1alpha3 config version
=======
## v4.4.8

## Enhancements

- Improved DroneCI Pipeline for Multiarch Images and SemVer Tags (#712)
  - **Important**: New images will not have the `v` prefix in the tag anymore!
    - but now real releases will use the "hierarchical" SemVer tags, so you could e.g. subscribe to rancher/k3d-proxy:4 to get v4.x.x images for the proxy container

## Fixes

- clusterCreate: do not override hostIP if hostPort is missing (#693, @lukaszo)
- imageImport: import all listed images, not only the first one (#701, @mszostok)
- clusterCreate: when memory constraints are set, only pull the image used for checking the edac folder, if it's not present on the machine
- fix: update k3d-tools dependencies and use API Version Negotiation, so it still works with older versions of the Docker Engine (#679)

### Misc

- install script: add darwin/arm64 support (#676, @colelawrence)
- docs: fix go install command (#677, @Rots)
- docs: add project overview (<https://k3d.io/internals/project/>) (#680)
>>>>>>> bcc1d60d

## v4.4.7

### Features / Enhancements

- new flag: `k3d image import --keep-tools` to not delete the tools node container after importing the image(s) (#672)
- improve image name handling when importing images (#653, @cimnine)
  - normalize image names internally, e.g. strip prefixes that docker adds, but that break the process
  - see <https://k3d.io/usage/commands/k3d_image_import/> for more info

### Fixes

- Use default gateway, when bridge network doesn't have it (#666, @kuritka)
- Start an existing, but not running tools node to re-use it when importing an image (#672)

### Misc

- deps: switching back to upstream viper including the StringArray fix
- docs: reference to "nolar/setup-k3d-k3s" step for GitHub Actions (#668, @nolar)
- docs: updated and simplified CUDA guide (#662, @vainkop) (#669)

## v4.4.6

### Fixes

- fix an issue where the cluster creation would stall waiting for the `starting worker processes` log message from the loadbalancer/serverlb
  - this was likely caused by a rounding issue when asking docker to get the container logs starting at a specific timestamp
  - we now drop subsecond precision for this to avoid the rounding issue, which was confirmed to work
  - see issues #592 & #621

### Misc

- to debug the issue mentioned above, we introduced a new environment variable `K3D_LOG_NODE_WAIT_LOGS`, which can be set to a list of node roles (e.g. `K3D_LOG_NODE_WAIT_LOGS=loadbalancer,agent`) to output the container logs that k3d inspects

## v4.4.5

### Fixes

- overall: use the getDockerClient helper function everywhere to e.g. support docker via ssh everywhere
- nodeCreate: do not copy meminfo/edac volume mounts from existing nodes, to avoid conflicts with generated mounts
- kubeconfig: fix file handling on windows (#626 + #628, @dragonflylee)

### Misc

- docs: add [FAQ entry](https://k3d.io/faq/faq/#nodes-fail-to-start-or-get-stuck-in-notready-state-with-log-nf_conntrack_max-permission-denied) on nf_conntrack_max: permission denied issue from kube-proxy (#607)
- docs: cleanup, fix formatting, etc.
- license: update to include 2021 in time range
- docs: link to AutoK3s (#614, @JacieChao)
- tests/e2e: update the list of tested k3s versions

## v4.4.4

### Enhancements

- nodes created via `k3d node create` now inherit the registry config from existing nodes (if there is any) (#597)
- the cgroupv2 hotfix (custom entrypoint script) is now enabled by default (#603)
  - disable by setting the environment variable `K3D_FIX_CGROUPV2=false`

### Fixes

- fix using networks without IPAM config (e.g. `host`)

### Misc

- docs: edit links on k3d.io now point to the correct branch (`main`)
- docs: new FAQ entry on spurious PID entries when using shared mounts (#609, @leelavg)

## v4.4.3

### Highlights

- cgroupv2 support: to properly work on cgroupv2 systems, k3s has to move all the processes from the root cgroup to a new /init cgroup and enable subtree_control
  - this is going to be included in the k3s agent code directly (<https://github.com/k3s-io/k3s/pull/3242>)
  - for now we're overriding the container entrypoint with a script that does this (#579, compare <https://github.com/k3s-io/k3s/pull/3237>)
  - thanks a lot for all the input and support @AkihiroSuda
  - **Usage**: set the environment variable `K3D_FIX_CGROUPV2` to a `true` value before/when creating a cluster with k3d
    - e.g. `export K3D_FIX_CGROUPV2=1`

### Fixes

- fix: docker volume not mountable due to validation failure
  - was not able to mount named volume on windows as we're checking for `:` meant for drive-letters and k3d separators

### Misc

- fix create command's flags typo (#568, @Jason-ZW)

## v4.4.2

### Fixes

- k3d-proxy: rename udp upstreams to avoid collisions/duplicates (#564)

### Features

- add *hidden* command `k3d runtime-info` used for debugging (#553)
  - this comes with some additions on package/runtime level
- add *experimental* `--subnet` flag to get some k3d IPAM to ensure that server nodes keep static IPs across restarts (#560)

### Misc

- docs: fix typo (#556, @gcalmettes)
- docs: fix typo (#561, @alechartung)
- ci/drone: pre-release on `-dev.X` tags
- ci/drone: always build no matter the branch name (just not release)
- docs: add automatic command tree generation via cobra (#562)
- makefile: use `go env gopath` as install target for tools (as per #445)
- JSONSchema: add some examples and defaults (now also available via <https://raw.githubusercontent.com/rancher/k3d/main/pkg/config/v1alpha2/schema.json> in your IDE)

## v4.4.1

### Fixes

- use viper fork that contains a fix to make cobra's `StringArray` flags work properly
  - this fixes the issue, that flag values containing commas got split (because we had to use `StringSlice` type flags)
  - this is to be changed back to upstream viper as soon as <https://github.com/spf13/viper/pull/398> (or a similar fix) got merged

## v4.4.0

### Features / Enhancements

- Support for Memory Limits using e.g. `--servers-memory 1g` or `--agents-memory 1.5g` (#494, @konradmalik)
  - enabled by providing fake `meminfo` files

### Fixes

- fix absolute paths in volume mounts on Windows (#510, @markrexwinkel)

### Documentation

- clarify registry names in docs and help text
- add usage section about config file (#534)
- add FAQ entry on certificate error when running behind corporate proxy
- add MacPorts install instructions (#539, @herbygillot)
- Heal Shruggie: Replace amputated arm (#540, @claycooper)

## v4.3.0

### Features / Enhancements

- Use Go 1.16
  - update dependencies, including kubernetes, docker, containerd and more
  - add `darwin/arm64` (Apple Silicon, M1) build target (#530)
  - use the new `//go:embed` feature to directly embed the jsonschema in the binary (#529)
- Add a status column to `k3d registry list` output (#496, @ebr)
- Allow non-prefixed (i.e. without `k3d-` prefix) user input when fetching resources (e.g. `k3d node get mycluster-server-0` would return successfully)

### Fixes

- Allow absolute paths for volumes on Windows (#510, @markrexwinkel)
- fix nil-pointer exception in case of non-existent IPAM network config
- Properly handle combinations of host/hostIP in kubeAPI settings reflected in the kubeconfig (#500, @fabricev)

### Misc

- docs: fix typo in stop command help text (#513, @searsaw)
- ci/ghaction: AUR (pre-)release now on Ubuntu 20.04 and latest archlinux image
- REMOVE incomplete and unused `containerd` runtime from codebase, as it was causing issues to build for windows and hasn't made any progress in quite some time now

## v4.2.0

### Features / Enhancements

- add processing step for cluster config, to configure it e.g. for hostnetwork mode (#477, @konradmalik)
- allow proxying UDP ports via the load balancer (#488, @k0da)

### Fixes

- fix usage of `DOCKER_HOST` env var for Kubeconfig server ref (trim port)
- fix error when trying to attach the same node (e.g. registry) to the same network twice (#486, @kuritka)
- fix Kube-API settings in configg file got overwritten (#490, @dtomasi)

### Misc

- add `k3d.version` label to created resources
- add Pull-Request template
- docs: add hint on minimal requirements for multi-server clusters (#481, @Filius-Patris)

## v4.1.1

### Fixes

- fix: `--k3s-server-arg` and `--k3s-agent-arg` didn't work (Viper StringArray incompatibility) (#482)

## v4.1.0

### Highlights

#### :scroll: Configuration Enhancements

- :snake: use [viper](https://github.com/spf13/viper) for configuration management
  - takes over the job of properly fetching and merging config options from
    - CLI arguments/flags
    - environment variables
    - config file
  - this also fixes some issues with using the config file (like cobra defaults overriding config file values)
- :heavy_check_mark: add JSON-Schema validation for the `Simple` config file schema
- :new: config version `k3d.io/v1alpha2` (some naming changes)
  - `exposeAPI` -> `kubeAPI`
  - `options.k3d.noRollback` -> `options.k3d.disableRollback`
  - `options.k3d.prepDisableHostIPInjection` -> `options.k3d.disableHostIPInjection`

#### :computer: Docker over SSH

- Support Docker over SSH (#324, @ekristen & @inercia)

### Features & Enhancements

- add root flag `--timestamps` to enable timestamped logs
- improved multi-server cluster support (#467)
  - log a warning, if one tries to create a cluster with only 2 nodes (no majority possible, no fault tolerance)
  - revamped cluster start procedure: init-node, sorted servers, agents, helpers
  - different log messages per role and start-place (that we wait for to consider a node to be ready)
  - module: `NodeStartOpts` now accept a `ReadyLogMessage` and `NodeState` now takes a `Started` timestamp string

### Fixes

- do not ignore `--no-hostip` flag and don't inject hostip if `--network=host` (#471, @konradmalik)
- fix: `--no-lb` ignored
- fix: print error cause when serverlb fails to start

### Misc

- tests/e2e: add config override test
- tests/e2e: add multi server start-stop cycle test
- tests/e2e: improved logs with stage and test details.
- builds&tests: use Docker 20.10 and BuildKit everywhere
- :memo: docs: add <https://github.com/AbsaOSS/k3d-action> (GitHub Action) as a related project (#476, @kuritka)

### Tested with

- E2E Tests ran with k3s versions
  - v1.17.17-k3s1 (see Known Issues below)
  - v1.18.15-k3s1 (see Known Issues below)
  - v1.19.7-k3s1
  - v1.20.2-k3s1

### Known Issues

- automatic multi-server cluster restarts tend to fail with k3s versions v1.17.x & v1.18.x and probably earlier versions (using dqlite)
- Using Viper brings us lots of nice features, but also one problem:
  - We had to switch StringArray flags to StringSlice flags, which
    - allow to use multiple flag values comma-separated in a single flag, but also
    - split flag values that contain a comma into separate parts (and we cannot handle issues that arise due to this)
      - so if you rely on commas in your flag values (e.g. for `--env X=a,b,c`), please consider filing an issue or supporting <https://github.com/spf13/viper/issues/246> and <https://github.com/spf13/viper/pull/398>
      - `--env X=a,b,c` would be treated the same as `--env X=a`, `--env b`, `--env c`

## v4.0.0

### Breaking Changes

#### Module

**If you're using k3d as a Go module, please have a look into the code to see all the changes!**

- We're open for chats via Slack or GitHub discussions

- Module is now on `github.com/rancher/k3d/v4` due to lots of breaking changes
- `pkg/cluster` is now `pkg/client`
- `ClusterCreate` and `NodeCreate` don't start the entities (containers) anymore
  - `ClusterRun` and `NodeRun` orchestrate the new Create and Start functionality
- `NodeDelete`/`ClusterDelete` now take an additional `NodeDeleteOpts`/`ClusterDeleteOpts` struct to toggle specific steps
- NodeSpec now features a list of networks (required for registries)
- New config flow: CLIConfig (SimpleConfig) -> ClusterConfig -> Cluster + Opts

#### CLI

- Some flags changed to also use `noun-action` syntax
  - e.g. `--switch-context --update-default-kubeconfig` -> `--kubeconfig-switch-context --kubeconfig-update-default`
  - this eases grouping and visibility

### Changes

#### Features

- **Registry Support**
  - k3d-managed registry like we had it in k3d v1.x
  - Option 1: default settings, paired with cluster creation
    - `k3d cluster create --registry-create` -> New registry for that cluster
    - `k3d cluster create --registry-use` -> Re-use existing registry
  - Option 2: customized, managed stand-alone
    - `k3d registry [create/start/stop/delete]`
    - Check the documentation, help text and tutorials for more details
  - Communicate managed registry using the LocalRegistryHostingV1 spec from [KEP-1755](https://github.com/kubernetes/enhancements/blob/0d69f7cea6fbe73a7d70fab569c6898f5ccb7be0/keps/sig-cluster-lifecycle/generic/1755-communicating-a-local-registry/README.md)
    - interesting especially for tools that reload images, like Tilt or Skaffold

- **Config File Support**
  - Put all your CLI-Arguments/Flags into a more readable config file and re-use it everywhere (keep it in your repo)
    - Note: this is not always a 1:1 matching in naming/syntax/semantics
  - `k3d cluster create --config myconfig.yaml`

    ```yaml
    apiVersion: k3d.io/v1alpha1
    kind: Simple
    name: mycluster
    servers: 3
    agents: 2
    ports:
      - port: 8080:80
        nodeFilters:
          - loadbalancer
    ```

  - Check out our test cases in [pkg/config/test_assets/](./pkg/config/test_assets/) for more config file examples
  - **Note**: The config file format (& feature) might still be a little rough around the edges and it's prone to change quickly until we hit a stable release of the config

- [WIP] Support for Lifecycle Hooks
  - Run any executable at specific stages during the cluster and node lifecycles
    - e.g. we modify the `registries.yaml` in the `preStart` stage of nodes
    - Guides will follow

- Print container creation time (#431, @inercia)
- add output formats for `cluster ls` and `node ls` (#439, @inercia)

#### Fixes

- import image: avoid nil pointer exception in specific cases
- cluster delete: properly handle node and network (#437)
- --port: fix bnil-pointer exception when exposing port on non-existent loadbalancer
- completion/zsh: source completion file

#### Misc

- Now building with Go 1.15
  - same for the k3d-tools code
- updated dependencies (including Docker v20.10)
- tests/e2e: add `E2E_INCLUDE` and rename `E2E_SKIP` to `E2E_EXCLUDE`
- tests/e2e: allow overriding the Helper Image Tag via `E2E_HELPER_IMAGE_TAG`
- docs: spell checking (#434, @jsoref)
- docs: add Chocolatey install option (#443, @erwinkersten)<|MERGE_RESOLUTION|>--- conflicted
+++ resolved
@@ -1,6 +1,5 @@
 # Changelog
 
-<<<<<<< HEAD
 ## v5.0.0
 
 ### Breaking Changes
@@ -60,7 +59,7 @@
 - logs: really final output when creating/deleting nodes (so far, we were not outputting a final success message and the process was still doing stuff) (#640)
 - tests/e2e: add tests for v1alpha2 to v1alpha3 migration
 - docs: use v1alpha3 config version
-=======
+
 ## v4.4.8
 
 ## Enhancements
@@ -81,7 +80,6 @@
 - install script: add darwin/arm64 support (#676, @colelawrence)
 - docs: fix go install command (#677, @Rots)
 - docs: add project overview (<https://k3d.io/internals/project/>) (#680)
->>>>>>> bcc1d60d
 
 ## v4.4.7
 
